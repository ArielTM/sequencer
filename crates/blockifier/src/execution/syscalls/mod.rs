--- conflicted
+++ resolved
@@ -1,9 +1,4 @@
-<<<<<<< HEAD
-use cairo_vm::types::relocatable::Relocatable;
-=======
-use cairo_felt::Felt252;
 use cairo_vm::types::relocatable::{MaybeRelocatable, Relocatable};
->>>>>>> ab9375de
 use cairo_vm::vm::vm_core::VirtualMachine;
 use num_traits::ToPrimitive;
 use starknet_api::block::{BlockHash, BlockNumber};
@@ -798,7 +793,7 @@
 
     let response = segment;
     let data: Vec<MaybeRelocatable> =
-        state_as_words.iter().map(|&arg| MaybeRelocatable::from(Felt252::from(arg))).collect();
+        state_as_words.iter().map(|&arg| MaybeRelocatable::from(Felt::from(arg))).collect();
 
     syscall_handler.sha256_segment_end_ptr = Some(vm.load_data(segment, &data)?);
 
