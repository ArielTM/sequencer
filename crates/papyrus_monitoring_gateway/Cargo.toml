--- conflicted
+++ resolved
@@ -26,15 +26,10 @@
 metrics.workspace = true
 papyrus_storage = { workspace = true, features = ["testing"] }
 pretty_assertions.workspace = true
-<<<<<<< HEAD
-starknet_client = { path = "../starknet_client", features = ["testing"] }
+starknet_client = { workspace = true, features = ["testing"] }
 tower = { workspace = true, features = ["util"] }
 
 [lints.rust]
 # See [here](https://github.com/taiki-e/cargo-llvm-cov/issues/370) for a discussion on why this is
 # needed (from rust 1.80).
-unexpected_cfgs = { level = "warn", check-cfg = ['cfg(coverage_nightly)'] }
-=======
-starknet_client = { workspace = true, features = ["testing"] }
-tower = { workspace = true, features = ["util"] }
->>>>>>> 3c970fd8
+unexpected_cfgs = { level = "warn", check-cfg = ['cfg(coverage_nightly)'] }